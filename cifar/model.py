--- conflicted
+++ resolved
@@ -71,6 +71,7 @@
         3,
         strides=(2, 2),
         padding="same",
+        use_bias=False,
         name=name + f"_c{1}",
     )(input_tensor)
     out = KL.BatchNormalization()(out)
@@ -83,9 +84,7 @@
         skip_tensors_next.append(feature_tensor)
     skip_connection = tf.concat(skip_tensors_next, axis=-1)
 
-    out = out + KL.BatchNormalization()(skip_connection)
-
-    out = KL.Activation("relu", name=name + "_relu")(out)
+    out = KL.Activation("relu", name=name + "_relu")(out + skip_connection)
     skip_tensors_next.append(out)
     return out, skip_tensors_next
 
@@ -171,6 +170,7 @@
             3,
             strides=(2, 2),
             padding="same",
+            use_bias=False,
             name=name + f"_conv_{1}",
         )(input_tensor)
         encoded = KL.Activation("relu")(KL.BatchNormalization()(encoded))
@@ -178,7 +178,13 @@
 
         skip_tensors = [
             KL.AveragePooling2D(pool_size=(2, 2), strides=2)(
-                KL.Conv2D(features[0], 1, strides=1)(input_tensor)
+                KL.Activation("relu")(
+                    KL.BatchNormalization()(
+                        KL.Conv2D(features[0], 1, strides=1, use_bias=False)(
+                            input_tensor
+                        )
+                    )
+                )
             ),
             encoded,
         ]
@@ -404,11 +410,7 @@
                     "contrast": c_loss,
                 },
                 metrics={"logits": accuracy, "contrast": None},
-<<<<<<< HEAD
-                loss_weights={"logits": 10.0, "contrast": 0.01},
-=======
                 loss_weights={"logits": 10.0, "contrast": 0.0},
->>>>>>> 23fa7b6b
             )
         if FLAGS.train_mode == "combined":
             self.combined.compile(
